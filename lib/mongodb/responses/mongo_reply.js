var BinaryParser = require('../bson/binary_parser').BinaryParser,
  Integer = require('../goog/math/integer').Integer,
  Long = require('../goog/math/long').Long;

/**
  Reply message from mongo db
**/
var MongoReply = exports.MongoReply = function(db, binary_reply) {
  this.documents = [];
  var index = 0;
  // Unpack the standard header first
  var messageLength = BinaryParser.toInt(binary_reply.substr(index, 4));
  index = index + 4;
  // Fetch the request id for this reply
  this.requestId = BinaryParser.toInt(binary_reply.substr(index, 4));
  index = index + 4;
  // Fetch the id of the request that triggered the response
  this.responseTo = BinaryParser.toInt(binary_reply.substr(index, 4));
  // Skip op-code field
  index = index + 4 + 4;
  // Unpack the reply message
  this.responseFlag = BinaryParser.toInt(binary_reply.substr(index, 4));
<<<<<<< HEAD
  var responseFlagsBuffer = new BinaryParser.Buffer(false, binary_reply.substr(index, 4));
  // See OP_REPLY response flag bits here:
  // http://www.mongodb.org/display/DOCS/Mongo+Wire+Protocol
  this.cursorNotFoundFlag   = responseFlagsBuffer.readBits(0,1);
  this.queryFailureFlag     = responseFlagsBuffer.readBits(1,2);
  this.shardConfigStaleFlag = responseFlagsBuffer.readBits(2,3);
  this.awaitCapableFlag     = responseFlagsBuffer.readBits(3,4);
  // OR the flags that indicate errors
  this.responseHasError = this.cursorNotFoundFlag || this.queryFailureFlag;

  index = index + 4;
=======
  index = index + 4;  
>>>>>>> b5c53d49
  // Unpack the cursor id (a 64 bit long integer)
  this.cursorId = new db.bson_serializer.BSON.toLong(BinaryParser.toInt(binary_reply.substr(index, 4)), BinaryParser.toInt(binary_reply.substr(index + 4, 4)));
  index = index + 8;
  // Unpack the starting from
  this.startingFrom = BinaryParser.toInt(binary_reply.substr(index, 4));
  index = index + 4;
  // Unpack the number of objects returned
  this.numberReturned = BinaryParser.toInt(binary_reply.substr(index, 4));
  index = index + 4;
  // Let's unpack all the bson document, deserialize them and store them
  for(var object_index = 0; object_index < this.numberReturned; object_index++) {
    // Read the size of the bson object
    var bsonObjectSize = BinaryParser.toInt(binary_reply.substr(index, 4));
    
    // sys.debug("--------------------------------------------------- incoming")
    // BinaryParser.hprint(binary_reply.substr(index, bsonObjectSize))
    
    // Read the entire object and deserialize it
    this.documents.push(db.bson_deserializer.BSON.deserialize(binary_reply.substr(index, bsonObjectSize)));
    // Adjust for next object
    index = index + bsonObjectSize;
  }
};

MongoReply.prototype.is_error = function(){
  if(this.documents.length == 1) {
    return this.documents[0].ok == 1 ? false : true;
  }
  return false;
};

MongoReply.prototype.error_message = function() {
  return this.documents.length == 1 && this.documents[0].ok == 1 ? '' : this.documents[0].errmsg;
};<|MERGE_RESOLUTION|>--- conflicted
+++ resolved
@@ -20,21 +20,7 @@
   index = index + 4 + 4;
   // Unpack the reply message
   this.responseFlag = BinaryParser.toInt(binary_reply.substr(index, 4));
-<<<<<<< HEAD
-  var responseFlagsBuffer = new BinaryParser.Buffer(false, binary_reply.substr(index, 4));
-  // See OP_REPLY response flag bits here:
-  // http://www.mongodb.org/display/DOCS/Mongo+Wire+Protocol
-  this.cursorNotFoundFlag   = responseFlagsBuffer.readBits(0,1);
-  this.queryFailureFlag     = responseFlagsBuffer.readBits(1,2);
-  this.shardConfigStaleFlag = responseFlagsBuffer.readBits(2,3);
-  this.awaitCapableFlag     = responseFlagsBuffer.readBits(3,4);
-  // OR the flags that indicate errors
-  this.responseHasError = this.cursorNotFoundFlag || this.queryFailureFlag;
-
-  index = index + 4;
-=======
   index = index + 4;  
->>>>>>> b5c53d49
   // Unpack the cursor id (a 64 bit long integer)
   this.cursorId = new db.bson_serializer.BSON.toLong(BinaryParser.toInt(binary_reply.substr(index, 4)), BinaryParser.toInt(binary_reply.substr(index + 4, 4)));
   index = index + 8;
